--- conflicted
+++ resolved
@@ -1,4 +1,3 @@
-<<<<<<< HEAD
 0.5.0
 =====
 
@@ -7,12 +6,11 @@
   - Default root_path is "/" instead of $HOME (backward incompatible change)
   - Add missing requirements in requirements.txt and make tox use it.
   - Small PEP-8 and code formatting fixes
-=======
+
 0.4.1
 =====
 
   - Add MacOSX travis builds.
->>>>>>> 16b0398b
 
 0.4.0
 =====
